//
//  Terminal.m
//  iSH
//
//  Created by Theodore Dubois on 10/18/17.
//

#import "Terminal.h"
#import "DelayedUITask.h"
#import "UserPreferences.h"
#include "fs/devices.h"
#include "fs/tty.h"
#include "fs/devices.h"

extern struct tty_driver ios_pty_driver;

@interface Terminal () <WKScriptMessageHandler>

@property WKWebView *webView;
@property BOOL loaded;
@property (nonatomic) struct tty *tty;
@property NSMutableData *pendingData;

@property DelayedUITask *refreshTask;
@property DelayedUITask *scrollToBottomTask;

@property BOOL applicationCursor;

@property NSNumber *terminalsKey;
@property NSUUID *uuid;

@end

@interface CustomWebView : WKWebView
@end
@implementation CustomWebView
- (BOOL)becomeFirstResponder {
    return NO;
}
@end

@implementation Terminal

static NSMapTable<NSNumber *, Terminal *> *terminals;
static NSMapTable<NSUUID *, Terminal *> *terminalsByUUID;

- (instancetype)initWithType:(int)type number:(int)num {
    self.terminalsKey = @(dev_make(type, num));
    Terminal *terminal = [terminals objectForKey:self.terminalsKey];
    if (terminal)
        return terminal;
    
    if (self = [super init]) {
        self.pendingData = [NSMutableData new];
        self.refreshTask = [[DelayedUITask alloc] initWithTarget:self action:@selector(refresh)];
        self.scrollToBottomTask = [[DelayedUITask alloc] initWithTarget:self action:@selector(scrollToBottom)];
        
        WKWebViewConfiguration *config = [WKWebViewConfiguration new];
        [config.userContentController addScriptMessageHandler:self name:@"load"];
        [config.userContentController addScriptMessageHandler:self name:@"log"];
        [config.userContentController addScriptMessageHandler:self name:@"resize"];
        [config.userContentController addScriptMessageHandler:self name:@"propUpdate"];
        // Make the web view really big so that if a program tries to write to the terminal before it's displayed, the text probably won't wrap too badly.
        CGRect webviewSize = CGRectMake(0, 0, 10000, 10000);
        self.webView = [[CustomWebView alloc] initWithFrame:webviewSize configuration:config];
        self.webView.scrollView.scrollEnabled = NO;
        NSURL *xtermHtmlFile = [NSBundle.mainBundle URLForResource:@"term" withExtension:@"html"];
        [self.webView loadFileURL:xtermHtmlFile allowingReadAccessToURL:xtermHtmlFile];
        [self _addPreferenceObservers];
        
        [terminals setObject:self forKey:self.terminalsKey];
        self.uuid = [NSUUID UUID];
        [terminalsByUUID setObject:self forKey:self.uuid];
    }
    return self;
}

+ (Terminal *)createPseudoTerminal:(struct tty **)tty {
    *tty = pty_open_fake(&ios_pty_driver);
    if (IS_ERR(*tty))
        return nil;
    return (__bridge Terminal *) (*tty)->data;
}

- (void)setTty:(struct tty *)tty {
    _tty = tty;
    dispatch_async(dispatch_get_main_queue(), ^{
        [self syncWindowSize];
    });
}

- (void)userContentController:(WKUserContentController *)userContentController didReceiveScriptMessage:(WKScriptMessage *)message {
    if ([message.name isEqualToString:@"load"]) {
        [self _updateStyleFromPreferences];
        self.loaded = YES;
        [self.refreshTask schedule];
        // make sure this setting works if it's set before loading
        self.enableVoiceOverAnnounce = self.enableVoiceOverAnnounce;
    } else if ([message.name isEqualToString:@"log"]) {
        NSLog(@"%@", message.body);
    } else if ([message.name isEqualToString:@"resize"]) {
        [self syncWindowSize];
    } else if ([message.name isEqualToString:@"propUpdate"]) {
        [self setValue:message.body[1] forKey:message.body[0]];
    }
}

- (void)syncWindowSize {
    [self.webView evaluateJavaScript:@"exports.getSize()" completionHandler:^(NSArray<NSNumber *> *dimensions, NSError *error) {
        if (self.tty == NULL) {
            return;
        }
        int cols = dimensions[0].intValue;
        int rows = dimensions[1].intValue;
        lock(&self.tty->lock);
        tty_set_winsize(self.tty, (struct winsize_) {.col = cols, .row = rows});
        unlock(&self.tty->lock);
    }];
}

- (void)setEnableVoiceOverAnnounce:(BOOL)enableVoiceOverAnnounce {
    _enableVoiceOverAnnounce = enableVoiceOverAnnounce;
    [self.webView evaluateJavaScript:[NSString stringWithFormat:@"term.setAccessibilityEnabled(%@)",
                                      enableVoiceOverAnnounce ? @"true" : @"false"]
                   completionHandler:nil];
}

- (int)write:(const void *)buf length:(size_t)len {
    @synchronized (self) {
        [self.pendingData appendData:[NSData dataWithBytes:buf length:len]];
        [self.refreshTask schedule];
    }
    return 0;
}

- (void)sendInput:(const char *)buf length:(size_t)len {
    if (self.tty == NULL)
        return;
    tty_input(self.tty, buf, len, 0);
    [self.webView evaluateJavaScript:@"exports.setUserGesture()" completionHandler:nil];
    [self.scrollToBottomTask schedule];
}

- (void)scrollToBottom {
    [self.webView evaluateJavaScript:@"exports.scrollToBottom()" completionHandler:nil];
}

- (NSString *)arrow:(char)direction {
    return [NSString stringWithFormat:@"\x1b%c%c", self.applicationCursor ? 'O' : '[', direction];
}

- (void)_addPreferenceObservers {
    UserPreferences *prefs = [UserPreferences shared];
    NSKeyValueObservingOptions opts = NSKeyValueObservingOptionNew;
    [prefs addObserver:self forKeyPath:@"fontFamily" options:opts context:nil];
    [prefs addObserver:self forKeyPath:@"fontSize" options:opts context:nil];
    [prefs addObserver:self forKeyPath:@"theme" options:opts context:nil];
}

- (NSString *)cssColor:(UIColor *)color {
    CGFloat red, green, blue, alpha;
    [color getRed:&red green:&green blue:&blue alpha:&alpha];
    return [NSString stringWithFormat:@"rgba(%ld, %ld, %ld, %ld)",
            lround(red * 255), lround(green * 255), lround(blue * 255), lround(alpha * 255)];
}

- (void)_updateStyleFromPreferences {
    UserPreferences *prefs = [UserPreferences shared];
    id themeInfo = @{
        @"fontFamily": prefs.fontFamily,
        @"fontSize": prefs.fontSize,
        @"foregroundColor": [self cssColor:prefs.theme.foregroundColor],
        @"backgroundColor": [self cssColor:prefs.theme.backgroundColor],
    };
    NSString *json = [[NSString alloc] initWithData:[NSJSONSerialization dataWithJSONObject:themeInfo options:0 error:nil] encoding:NSUTF8StringEncoding];
    [self.webView evaluateJavaScript:[NSString stringWithFormat:@"exports.updateStyle(%@)", json] completionHandler:nil];
}

- (void)observeValueForKeyPath:(NSString *)keyPath ofObject:(id)object change:(NSDictionary<NSKeyValueChangeKey,id> *)change context:(void *)context {
    if (object == [UserPreferences shared]) {
        [self _updateStyleFromPreferences];
    }
}

NSData *removeInvalidUTF8(NSData *data) {
    static const uint32_t mins[4] = {0, 128, 2048, 65536};
    NSMutableData *cleanData = [NSMutableData dataWithLength:data.length];
    const uint8_t *bytes = data.bytes;
    uint8_t *clean_bytes = cleanData.mutableBytes;
    size_t clean_length = 0;
    size_t clean_i = 0;
    unsigned continuations = 0;
    uint32_t c = 0;
    uint32_t min_c = 0;
    for (size_t i = 0; i < data.length; i++) {
        if (bytes[i] >> 6 != 0b10) {
            // start of new sequence
            if (continuations != 0)
                goto discard;
            if (bytes[i] >> 7 == 0b0) {
                continuations = 0;
                c = bytes[i] & 0b1111111;
            } else if (bytes[i] >> 5 == 0b110) {
                continuations = 1;
                c = bytes[i] & 0b11111;
            } else if (bytes[i] >> 4 == 0b1110) {
                continuations = 2;
                c = bytes[i] & 0b1111;
            } else if (bytes[i] >> 3 == 0b11110) {
                continuations = 3;
                c = bytes[i] & 0b111;
            } else {
                goto discard;
            }
            min_c = mins[continuations];
        } else {
            // continuation
            if (continuations == 0)
                goto discard;
            continuations--;
            c = (c << 6) | (bytes[i] & 0b111111);
        }
        clean_bytes[clean_i++] = bytes[i];
        if (continuations == 0) {
            if (c < min_c || c > 0x10FFFF)
                goto discard; // out of range
            if ((c >> 11) == 0x1b)
                goto discard; // surrogate pair (this isn't cesu8)
            clean_length = clean_i;
        }
        continue;
        
    discard:
        // if we were in the middle of the sequence, see if this byte could start a sequence
        if (clean_i != clean_length)
            i--;
        clean_i = clean_length;
        continuations = 0;
    }
    cleanData.length = clean_length;
    return cleanData;
}

- (void)refresh {
    if (!self.loaded)
        return;
    
    NSData *data;
    @synchronized (self) {
        data = self.pendingData;
        self.pendingData = [NSMutableData new];
    }
    NSData *cleanData = removeInvalidUTF8(data);
    NSString *str = [[NSString alloc] initWithData:cleanData encoding:NSUTF8StringEncoding];

    NSError *err = nil;
    NSData *jsonData = [NSJSONSerialization dataWithJSONObject:@[str] options:0 error:&err];
    NSString *json = [[NSString alloc] initWithData:jsonData encoding:NSUTF8StringEncoding];
    NSAssert(err == nil, @"JSON serialization failed, wtf");
    NSString *jsToEvaluate = [NSString stringWithFormat:@"exports.write(%@[0])", json];
    [self.webView evaluateJavaScript:jsToEvaluate completionHandler:nil];
}

+ (void)convertCommand:(NSArray<NSString *> *)command toArgs:(char *)argv limitSize:(size_t)maxSize {
    char *p = argv;
    for (NSString *cmd in command) {
        const char *c = cmd.UTF8String;
        // Save space for the final NUL byte in argv
        while (p < argv + maxSize - 1 && (*p++ = *c++));
        // If we reach the end of the buffer, the last string still needs to be
        // NUL terminated
        *p = '\0';
    }
    // Add the final NUL byte to argv
    *++p = '\0';
}

+ (Terminal *)terminalWithType:(int)type number:(int)number {
    return [[Terminal alloc] initWithType:type number:number];
}

+ (Terminal *)terminalWithUUID:(NSUUID *)uuid {
    return [terminalsByUUID objectForKey:uuid];
}

- (void)destroy {
    if (self.tty != NULL) {
        lock(&self.tty->lock);
        tty_hangup(self.tty);
        unlock(&self.tty->lock);
    }
    [terminals removeObjectForKey:self.terminalsKey];
}

+ (void)initialize {
    terminals = [NSMapTable strongToWeakObjectsMapTable];
    terminalsByUUID = [NSMapTable strongToWeakObjectsMapTable];
}

@end

static int ios_tty_init(struct tty *tty) {
    // This is called with ttys_lock but that results in deadlock since the main thread can also acquire ttys_lock. So release it.
    unlock(&ttys_lock);
    void (^init_block)(void) = ^{
        Terminal *terminal = [Terminal terminalWithType:tty->type number:tty->num];
        tty->data = (void *) CFBridgingRetain(terminal);
        terminal.tty = tty;
    };
    if ([NSThread isMainThread])
        init_block();
    else
        dispatch_sync(dispatch_get_main_queue(), init_block);

    lock(&ttys_lock);
    return 0;
}

static int ios_tty_write(struct tty *tty, const void *buf, size_t len, bool blocking) {
    Terminal *terminal = (__bridge Terminal *) tty->data;
    return [terminal write:buf length:len];
}

static void ios_tty_cleanup(struct tty *tty) {
    Terminal *terminal = CFBridgingRelease(tty->data);
    tty->data = NULL;
    terminal.tty = NULL;
}

struct tty_driver_ops ios_tty_ops = {
    .init = ios_tty_init,
    .write = ios_tty_write,
    .cleanup = ios_tty_cleanup,
};
<<<<<<< HEAD
DEFINE_TTY_DRIVER(ios_tty_driver, &ios_tty_ops, TTY_CONSOLE_MAJOR, 64);
=======
DEFINE_TTY_DRIVER(ios_console_driver, &ios_tty_ops, 64);
struct tty_driver ios_pty_driver = {.ops = &ios_tty_ops};
>>>>>>> 51102d7c
<|MERGE_RESOLUTION|>--- conflicted
+++ resolved
@@ -332,9 +332,5 @@
     .write = ios_tty_write,
     .cleanup = ios_tty_cleanup,
 };
-<<<<<<< HEAD
-DEFINE_TTY_DRIVER(ios_tty_driver, &ios_tty_ops, TTY_CONSOLE_MAJOR, 64);
-=======
-DEFINE_TTY_DRIVER(ios_console_driver, &ios_tty_ops, 64);
-struct tty_driver ios_pty_driver = {.ops = &ios_tty_ops};
->>>>>>> 51102d7c
+DEFINE_TTY_DRIVER(ios_console_driver, &ios_tty_ops, TTY_CONSOLE_MAJOR, 64);
+struct tty_driver ios_pty_driver = {.ops = &ios_tty_ops};